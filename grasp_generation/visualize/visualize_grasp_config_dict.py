"""
Last modified date: 2023.02.23
Author: Jialiang Zhang
Description: visualize grasp result using plotly.graph_objects
"""

import os
import sys

# os.chdir(os.path.dirname(os.path.dirname(__file__)))
sys.path.append(os.path.dirname(os.path.dirname(__file__)))

import torch
from tap import Tap
import numpy as np
import plotly.graph_objects as go
from typing import Dict, Any, List, Tuple

from utils.hand_model import HandModel
from utils.object_model import ObjectModel
from utils.hand_model_type import handmodeltype_to_joint_names, HandModelType
from utils.qpos_pose_conversion import qpos_to_pose
import pathlib
from utils.joint_angle_targets import (
    computer_fingertip_targets,
    compute_fingertip_mean_contact_positions,
    compute_optimized_joint_angle_targets_given_fingertip_targets,
)

from utils.parse_object_code_and_scale import (
    parse_object_code_and_scale,
)


class VisualizeGraspConfigDictArgumentParser(Tap):
    hand_model_type: HandModelType = HandModelType.ALLEGRO_HAND
    input_grasp_config_dicts_path: pathlib.Path = pathlib.Path(
        "../data/grasp_config_dicts"
    )
    meshdata_root_path: pathlib.Path = pathlib.Path("../data/meshdata")
    object_code_and_scale_str: str = "sem-Ipod-4b6c6248d5c01b3e4eee8d1cb32988b_0_10"
    idx_to_visualize: int = 0
    visualize_joint_angle_targets: bool = False
    save_to_html: bool = False
    meshdata_root_path: str = "../data/meshdata"


def main(args: VisualizeGraspConfigDictArgumentParser):
    device = "cpu"

    joint_names = handmodeltype_to_joint_names[args.hand_model_type]
    object_code, object_scale = parse_object_code_and_scale(
        args.object_code_and_scale_str
    )

    # load results
    grasp_config_dicts: List[Dict[str, Any]] = np.load(
        args.input_grasp_config_dicts_path / f"{args.object_code_and_scale_str}.npy",
        allow_pickle=True,
    )
    grasp_config_dict = grasp_config_dicts[args.idx_to_visualize]
    hand_pose = qpos_to_pose(
        qpos=grasp_config_dict["qpos"],
        joint_names=joint_names,
        unsqueeze_batch_dim=True,
    ).to(device)
    hand_pose_start = (
        qpos_to_pose(
            qpos=grasp_config_dict["qpos_start"],
            joint_names=joint_names,
            unsqueeze_batch_dim=True,
        ).to(device)
        if "qpos_start" in grasp_config_dict
        else None
    )

    # hand model
    hand_model = HandModel(hand_model_type=args.hand_model_type, device=device)

    # object model
    object_model = ObjectModel(
<<<<<<< HEAD
        meshdata_root_path=args.meshdata_root_path,
=======
        meshdata_root_path=str(args.meshdata_root_path),
>>>>>>> 1bf39dfd
        batch_size_each=1,
        scale=object_scale,
        num_samples=2000,
        device=device,
    )
    object_model.initialize(object_code)

    # visualize
    if hand_pose_start is not None:
        hand_model.set_parameters(hand_pose_start)
        hand_start_plotly = hand_model.get_plotly_data(
            i=0,
            opacity=0.5,
            color="lightblue",
            with_contact_points=False,
            with_contact_candidates=True,
            with_surface_points=True,
            with_penetration_keypoints=True,
        )
    else:
        hand_start_plotly = []

    hand_model.set_parameters(hand_pose)
    hand_plotly = hand_model.get_plotly_data(
        i=0,
        opacity=1,
        color="lightblue",
        with_contact_points=False,
        with_contact_candidates=True,
        with_surface_points=True,
        with_penetration_keypoints=False,
    )
    object_plotly = object_model.get_plotly_data(
        i=0, color="lightgreen", opacity=0.5, with_surface_points=True
    )

    # Add grasp_orientations
    grasp_orientations = torch.tensor(
        grasp_config_dict["grasp_orientations"], dtype=torch.float, device=device
    )
    assert grasp_orientations.shape == (hand_model.num_fingers, 3, 3)
    fingertip_mean_positions = compute_fingertip_mean_contact_positions(
        joint_angles=hand_pose[:, 9:],
        hand_model=hand_model,
    )
    assert fingertip_mean_positions.shape == (1, hand_model.num_fingers, 3)
    fingertip_targets = computer_fingertip_targets(
        joint_angles_start=hand_pose[:, 9:],
        hand_model=hand_model,
        grasp_orientations=grasp_orientations.unsqueeze(dim=0),
    )
    assert fingertip_targets.shape == (1, hand_model.num_fingers, 3)
    fingertips_plotly = [
        go.Scatter3d(
            x=fingertip_mean_positions[0, :, 0],
            y=fingertip_mean_positions[0, :, 1],
            z=fingertip_mean_positions[0, :, 2],
            mode="markers",
            marker=dict(size=7, color="goldenrod"),
            name="fingertip mean positions",
        ),
        go.Scatter3d(
            x=fingertip_targets[0, :, 0],
            y=fingertip_targets[0, :, 1],
            z=fingertip_targets[0, :, 2],
            mode="markers",
            marker=dict(size=10, color="magenta"),
            name="fingertip targets",
        ),
    ]
    for i in range(hand_model.num_fingers):
        origin = fingertip_mean_positions[0, i]
        line_length = 0.01
        x_dir = grasp_orientations[i, :, 0] * line_length
        y_dir = grasp_orientations[i, :, 1] * line_length
        z_dir = grasp_orientations[i, :, 2] * line_length
        fingertips_plotly += [
            go.Scatter3d(
                x=[origin[0], origin[0] + x_dir[0]],
                y=[origin[1], origin[1] + x_dir[1]],
                z=[origin[2], origin[2] + x_dir[2]],
                mode="lines",
                marker=dict(size=5, color="red"),
                name=f"x_dir for finger {i}",
            ),
            go.Scatter3d(
                x=[origin[0], origin[0] + y_dir[0]],
                y=[origin[1], origin[1] + y_dir[1]],
                z=[origin[2], origin[2] + y_dir[2]],
                mode="lines",
                marker=dict(size=5, color="green"),
                name=f"y_dir for finger {i}",
            ),
            go.Scatter3d(
                x=[origin[0], origin[0] + z_dir[0]],
                y=[origin[1], origin[1] + z_dir[1]],
                z=[origin[2], origin[2] + z_dir[2]],
                mode="lines",
                marker=dict(size=5, color="blue"),
                name=f"z_dir for finger {i}",
            ),
        ]

    # Add joint angle targets
    if args.visualize_joint_angle_targets:
        (
            joint_angle_targets,
            _,
        ) = compute_optimized_joint_angle_targets_given_fingertip_targets(
            joint_angles_start=hand_pose[:, 9:],
            hand_model=hand_model,
            fingertip_targets=fingertip_targets,
        )

        hand_pose_target = torch.cat(
            [
                hand_pose[:, :9],
                joint_angle_targets,
            ],
            dim=1,
        )
        hand_model.set_parameters(hand_pose_target)
        hand_target_plotly = hand_model.get_plotly_data(
            i=0,
            opacity=0.5,
            color="lightblue",
            with_contact_points=False,
            with_contact_candidates=False,
            with_surface_points=False,
            with_penetration_keypoints=False,
        )
    else:
        hand_target_plotly = []

    fig = go.Figure(
        hand_start_plotly
        + hand_plotly
        + object_plotly
        + fingertips_plotly
        + hand_target_plotly
    )
    if "energy" in grasp_config_dict:
        energy = grasp_config_dict["energy"]
        E_fc = round(grasp_config_dict["E_fc"], 3)
        E_dis = round(grasp_config_dict["E_dis"], 5)
        E_pen = round(grasp_config_dict["E_pen"], 5)
        E_spen = round(grasp_config_dict["E_spen"], 5)
        E_joints = round(grasp_config_dict["E_joints"], 5)
        result = (
            f"Index {args.idx_to_visualize}  E_fc {E_fc}  E_dis {E_dis}  E_pen {E_pen}"
        )
        fig.add_annotation(text=result, x=0.5, y=0.1, xref="paper", yref="paper")
    fig.update_layout(scene_aspectmode="data")

    if args.save_to_html:
        output_folder = "../html_outputs"
        os.makedirs(output_folder, exist_ok=True)
        output_filepath = os.path.join(
            output_folder,
            f"result_{args.object_code_and_scale_str}-{args.idx_to_visualize}.html",
        )
        print(f"Saving to {output_filepath}")
        fig.write_html(output_filepath)
    else:
        print("Showing figure...")
        fig.show()


if __name__ == "__main__":
    args = VisualizeGraspConfigDictArgumentParser().parse_args()
    main(args)<|MERGE_RESOLUTION|>--- conflicted
+++ resolved
@@ -79,11 +79,7 @@
 
     # object model
     object_model = ObjectModel(
-<<<<<<< HEAD
-        meshdata_root_path=args.meshdata_root_path,
-=======
         meshdata_root_path=str(args.meshdata_root_path),
->>>>>>> 1bf39dfd
         batch_size_each=1,
         scale=object_scale,
         num_samples=2000,
