"""
Last modified date: 2023.02.23
Author: Jialiang Zhang, Ruicheng Wang
Description: generate grasps in large-scale, use multiple graphics cards, no logging
"""

import os
import sys

sys.path.append(os.path.realpath("."))

import multiprocessing
import numpy as np
import torch
from tqdm import tqdm
import math
import random

from utils.hand_model import HandModel
from utils.object_model import ObjectModel
from utils.initializations import initialize_convex_hull
from utils.energy import cal_energy, ENERGY_NAMES, ENERGY_NAME_TO_SHORTHAND_DICT
from utils.optimizer import Annealing
from utils.hand_model_type import handmodeltype_to_joint_names, HandModelType
from utils.pose_conversion import pose_to_hand_config
from utils.seed import set_seed
from utils.parse_object_code_and_scale import object_code_and_scale_to_str

from torch.multiprocessing import set_start_method
from typing import Tuple, List, Optional, Dict, Any, Union
import trimesh
import plotly.graph_objects as go
import wandb
from datetime import datetime
from tap import Tap
import pathlib

try:
    set_start_method("spawn")
except RuntimeError:
    pass


os.environ["KMP_DUPLICATE_LIB_OK"] = "True"
np.seterr(all="raise")


class GenerateHandConfigDictsArgumentParser(Tap):
    # experiment settings
    hand_model_type: HandModelType = HandModelType.ALLEGRO_HAND
    meshdata_root_path: pathlib.Path = pathlib.Path("../data/meshdata_trial")
    output_hand_config_dicts_path: pathlib.Path = pathlib.Path(
        "../data/hand_config_dicts"
    )
    rand_object_scale: bool = False
    object_scale: Optional[float] = 0.1
    min_object_scale: float = 0.05
    max_object_scale: float = 0.125
    seed: Optional[int] = None
    batch_size_each_object: int = 100
    n_objects_per_batch: int = (
        5  # Runs batch_size_each_object * n_objects_per_batch grasps per GPU
    )
    n_iter: int = 3000
    use_multiprocess: bool = False

    # Logging
    use_wandb: bool = False
    wandb_name: str = ""
    wandb_entity: str = "tylerlum"
    wandb_project: str = "DexGraspNet_v1"
    wandb_visualization_freq: Optional[int] = 50

    # hyper parameters
    switch_possibility: float = 0.5
    mu: float = 0.98
    step_size: float = 0.005
    stepsize_period: int = 50
    starting_temperature: float = 18
    annealing_period: int = 30
    temperature_decay: float = 0.95
    n_contacts_per_finger: int = 1
    w_fc: float = 1.0
    w_dis: float = 200.0
    w_pen: float = 800.0
    w_spen: float = 100.0
    w_joints: float = 1.0
    w_ff: float = 3.0
    w_fp: float = 0.0
    use_penetration_energy: bool = False
    penetration_iters_frac: float = (
        0.0  # Fraction of iterations to perform penetration energy calculation
    )
    object_num_surface_samples: int = 5000
    object_num_samples_calc_penetration_energy: int = 500

    # initialization settings
    jitter_strength: float = 0.1
    distance_lower: float = 0.2
    distance_upper: float = 0.3
    theta_lower: float = -math.pi / 6
    theta_upper: float = math.pi / 6

    # energy thresholds
    thres_fc: float = 0.3
    thres_dis: float = 0.005
    thres_pen: float = 0.001

    # verbose (grasps throughout)
    store_grasps_mid_optimization_freq: Optional[int] = None
    store_grasps_mid_optimization_iters: Optional[List[int]] = [25] + [
        int(ff * 2000) for ff in [0.1, 0.5, 0.9]
    ]


def create_visualization_figure(
    hand_model: HandModel,
    object_model: ObjectModel,
    idx_to_visualize: int,
) -> Tuple[go.Figure, str]:
    fig_title = f"hand_object_visualization_{idx_to_visualize}"
    fig = go.Figure(
        layout=go.Layout(
            scene=dict(
                xaxis=dict(title="X"),
                yaxis=dict(title="Y"),
                zaxis=dict(title="Z"),
                aspectmode="data",
            ),
            showlegend=True,
            title=fig_title,
        )
    )
    plots = [
        *hand_model.get_plotly_data(
            i=idx_to_visualize,
            opacity=1.0,
            with_contact_points=True,
            with_contact_candidates=True,
        ),
        *object_model.get_plotly_data(i=idx_to_visualize, opacity=0.5),
    ]
    for plot in plots:
        fig.add_trace(plot)
    return fig, fig_title


def get_energy_term_log_dict(
    unweighted_energy_matrix: torch.Tensor,
    weighted_energy_matrix: torch.Tensor,
    idx_to_visualize: int,
) -> Dict[str, Any]:
    log_dict = {}
    for i, energy_name in enumerate(ENERGY_NAMES):
        shorthand = ENERGY_NAME_TO_SHORTHAND_DICT[energy_name]
        uw_shorthand = f"unweighted_{shorthand}"
        log_dict.update(
            {
                uw_shorthand: unweighted_energy_matrix[:, i].mean().item(),
                shorthand: weighted_energy_matrix[:, i].mean().item(),
                f"{uw_shorthand}_{idx_to_visualize}": unweighted_energy_matrix[
                    idx_to_visualize, i
                ].item(),
                f"{shorthand}_{idx_to_visualize}": weighted_energy_matrix[
                    idx_to_visualize, i
                ].item(),
            }
        )
    return log_dict


def save_hand_config_dicts(
    hand_model: HandModel,
    object_model: ObjectModel,
    object_code_list: List[str],
    object_scales: List[float],
    hand_pose_start: torch.Tensor,
    energy: torch.Tensor,
    unweighted_energy_matrix: torch.Tensor,
    output_folder_path: pathlib.Path,
) -> None:
    """
    Save results to output_folder_path
        * <output_folder_path>/<object_code>_<object_scale>.npy

    TODO: update docstring.
    """
    num_objects, num_grasps_per_object = object_model.object_scale_tensor.shape
    assert len(object_code_list) == num_objects
    assert hand_pose_start.shape[0] == num_objects * num_grasps_per_object
    correct_object_scales = (
        torch.Tensor(object_scales)
        .unsqueeze(-1)
        .expand(-1, object_model.batch_size_each)
    ).to(device=object_model.object_scale_tensor.device)
    assert (object_model.object_scale_tensor == correct_object_scales).all()

    # Reshape hand poses and energy terms to be (num_objects, num_grasps_per_object, ...)
    # an aside: it's absolutely ridiculous that we have to do this 🙃

    hand_pose = (
        hand_model.hand_pose.detach()
        .cpu()
        .reshape(num_objects, num_grasps_per_object, -1)
    )

<<<<<<< HEAD
    hand_pose_start = (
        hand_pose_start.detach().cpu().reshape(num_objects, num_grasps_per_object, -1)
    )

    unweighted_energy_matrix = unweighted_energy_matrix.reshape(
        num_objects, num_grasps_per_object, -1
    )

    for ii, object_code in enumerate(object_code_list):
        energy_dict = {}
=======
    for _, object_code in enumerate(object_code_list):
>>>>>>> dda03e17

        trans, rot, joint_angles = pose_to_hand_config(hand_pose=hand_pose[ii])

        trans_start, rot_start, joint_angles_start = pose_to_hand_config(
            hand_pose=hand_pose_start[ii]
        )

        energy_dict = {}
        for k, energy_name in enumerate(ENERGY_NAMES):
            energy_dict[energy_name] = (
                unweighted_energy_matrix[ii, :, k].detach().cpu().numpy()
            )

        object_code_and_scale_str = object_code_and_scale_to_str(
            object_code, object_scales[ii]
        )

        hand_config_dict = {
            "trans": trans,
            "rot": rot,
            "joint_angles": joint_angles,
            "trans_start": trans_start,
            "rot_start": rot_start,
            "joint_angles_start": joint_angles_start,
            **energy_dict,
        }

        np.save(
            output_folder_path / f"{object_code_and_scale_str}.npy",
            hand_config_dict,
            allow_pickle=True,
        )


def generate(
    args_tuple: Tuple[
        GenerateHandConfigDictsArgumentParser,
        List[str],
        int,
        List[str],
        List[float],
    ]
) -> None:
    args, object_code_list, id, gpu_list, object_scales = args_tuple

    # Log to wandb
    time_str = datetime.now().strftime("%Y-%m-%d_%H-%M-%S")
    name = f"{args.wandb_name}_{time_str}" if len(args.wandb_name) > 0 else time_str
    if args.use_wandb:
        wandb.init(
            entity=args.wandb_entity,
            project=args.wandb_project,
            name=name,
            config=args,
        )

    # prepare models
    if args.use_multiprocess:
        worker = multiprocessing.current_process()._identity[0]
        os.environ["CUDA_VISIBLE_DEVICES"] = gpu_list[worker - 1]
    else:
        os.environ["CUDA_VISIBLE_DEVICES"] = "0"
    device = torch.device("cuda")

    hand_model = HandModel(
        hand_model_type=args.hand_model_type,
        device=device,
    )

    object_model = ObjectModel(
        meshdata_root_path=str(args.meshdata_root_path),
        batch_size_each=args.batch_size_each_object,
        num_samples=args.object_num_surface_samples,
        num_calc_samples=args.object_num_samples_calc_penetration_energy,
        device=device,
    )
    object_model.initialize(object_code_list, object_scales)

    initialize_convex_hull(
        hand_model=hand_model,
        object_model=object_model,
        distance_lower=args.distance_lower,
        distance_upper=args.distance_upper,
        theta_lower=args.theta_lower,
        theta_upper=args.theta_upper,
        hand_model_type=args.hand_model_type,
        jitter_strength=args.jitter_strength,
        n_contacts_per_finger=args.n_contacts_per_finger,
    )

    hand_pose_start = hand_model.hand_pose.detach()

    optim_config = {
        "switch_possibility": args.switch_possibility,
        "starting_temperature": args.starting_temperature,
        "temperature_decay": args.temperature_decay,
        "annealing_period": args.annealing_period,
        "step_size": args.step_size,
        "stepsize_period": args.stepsize_period,
        "n_contacts_per_finger": args.n_contacts_per_finger,
        "mu": args.mu,
        "device": device,
    }
    optimizer = Annealing(hand_model, **optim_config)

    # optimize
    energy_name_to_weight_dict = {
        "Force Closure": args.w_fc,
        "Hand Contact Point to Object Distance": args.w_dis,
        "Hand Object Penetration": args.w_pen,
        "Hand Self Penetration": args.w_spen,
        "Joint Limits Violation": args.w_joints,
        "Finger Finger Distance": args.w_ff,
        "Finger Palm Distance": args.w_fp,
    }

    energy, unweighted_energy_matrix, weighted_energy_matrix = cal_energy(
        hand_model,
        object_model,
        energy_name_to_weight_dict=energy_name_to_weight_dict,
        use_penetration_energy=args.use_penetration_energy,
    )

    energy.sum().backward(retain_graph=True)

    idx_to_visualize = 0
    step_first_compute_penetration_energy = int(
        args.n_iter * args.penetration_iters_frac
    )
    pbar = tqdm(range(args.n_iter), desc="optimizing", dynamic_ncols=True)
    for step in pbar:
        wandb_log_dict = {}
        wandb_log_dict["optimization_step"] = step

        use_penetration_energy = (
            args.use_penetration_energy
            and step >= step_first_compute_penetration_energy
        )

        # When we start using penetration energy, we must recompute the current energy with penetration energy
        # Else the current energy will appear artificially better than all new energies
        # So optimizer will stop accepting new energies
        if step == step_first_compute_penetration_energy:
            if args.use_penetration_energy:
                assert (
                    use_penetration_energy
                ), f"On step {step}, use_penetration_energy is {use_penetration_energy} but should be True"
            (
                updated_energy,
                updated_unweighted_energy_matrix,
                updated_weighted_energy_matrix,
            ) = cal_energy(
                hand_model,
                object_model,
                energy_name_to_weight_dict=energy_name_to_weight_dict,
                use_penetration_energy=use_penetration_energy,
            )
            energy[:] = updated_energy
            unweighted_energy_matrix[:] = updated_unweighted_energy_matrix
            weighted_energy_matrix[:] = updated_weighted_energy_matrix

        s = optimizer.try_step()

        optimizer.zero_grad()

        (
            new_energy,
            new_unweighted_energy_matrix,
            new_weighted_energy_matrix,
        ) = cal_energy(
            hand_model,
            object_model,
            energy_name_to_weight_dict=energy_name_to_weight_dict,
            use_penetration_energy=use_penetration_energy,
        )
        new_energy.sum().backward(retain_graph=True)

        with torch.no_grad():
            accept, temperature = optimizer.accept_step(energy, new_energy)

            energy[accept] = new_energy[accept]
            unweighted_energy_matrix[accept] = new_unweighted_energy_matrix[accept]
            weighted_energy_matrix[accept] = new_weighted_energy_matrix[accept]

        # Store grasps mid optimization
        if (
            args.store_grasps_mid_optimization_freq is not None
            and step % args.store_grasps_mid_optimization_freq == 0
        ) or (
            args.store_grasps_mid_optimization_iters is not None
            and step in args.store_grasps_mid_optimization_iters
        ):
            new_output_folder = (
                pathlib.Path(f"{args.output_hand_config_dicts_path}")
                / "mid_optimization"
                / str(step)
            )
            new_output_folder.mkdir(parents=True, exist_ok=True)
            save_hand_config_dicts(
                hand_model=hand_model,
                object_model=object_model,
                object_code_list=object_code_list,
                object_scales=object_scales,
                hand_pose_start=hand_pose_start,
                energy=energy,
                unweighted_energy_matrix=unweighted_energy_matrix,
                output_folder_path=new_output_folder,
            )

        # Log
        wandb_log_dict.update(
            {
                "accept": accept.sum().item(),
                "temperature": temperature.item(),
                "energy": energy.mean().item(),
                f"accept_{idx_to_visualize}": accept[idx_to_visualize].item(),
                f"energy_{idx_to_visualize}": energy[idx_to_visualize].item(),
            }
        )
        wandb_log_dict.update(
            get_energy_term_log_dict(
                unweighted_energy_matrix=unweighted_energy_matrix,
                weighted_energy_matrix=weighted_energy_matrix,
                idx_to_visualize=idx_to_visualize,
            )
        )

        # Visualize
        if (
            args.wandb_visualization_freq is not None
            and step % args.wandb_visualization_freq == 0
        ):
            fig, fig_title = create_visualization_figure(
                hand_model=hand_model,
                object_model=object_model,
                idx_to_visualize=idx_to_visualize,
            )
            wandb_log_dict[fig_title] = fig

        if args.use_wandb:
            wandb.log(wandb_log_dict)

        pbar.set_description(f"optimizing, mean energy: {energy.mean().item():.4f}")

    save_hand_config_dicts(
        hand_model=hand_model,
        object_model=object_model,
        object_code_list=object_code_list,
        object_scales=object_scales,
        hand_pose_start=hand_pose_start,
        energy=energy,
        unweighted_energy_matrix=unweighted_energy_matrix,
        output_folder_path=args.output_hand_config_dicts_path,
    )


def main(args: GenerateHandConfigDictsArgumentParser) -> None:
    print("=" * 80)
    print(f"args = {args}")
    print("=" * 80 + "\n")

    gpu_list = os.environ["CUDA_VISIBLE_DEVICES"].split(",")
    print(f"gpu_list: {gpu_list}")

    # check whether arguments are valid and process arguments
    args.output_hand_config_dicts_path.mkdir(parents=True, exist_ok=True)

    if not args.meshdata_root_path.exists():
        raise ValueError(f"meshdata_root_path {args.meshdata_root_path} doesn't exist")

    object_code_list = [path.name for path in args.meshdata_root_path.iterdir()]
    print(f"First 10 in object_code_list_all: {object_code_list[:10]}")
    print(f"len(object_code_list): {len(object_code_list)}")

    # generate
    if args.seed is not None:
        set_seed(args.seed)
    else:
        set_seed(datetime.now().microsecond)
    random.shuffle(object_code_list)
    object_code_groups = [
        object_code_list[i : i + args.n_objects_per_batch]
        for i in range(0, len(object_code_list), args.n_objects_per_batch)
    ]

    if args.rand_object_scale:
        object_scales = np.random.uniform(
            low=args.min_object_scale,
            high=args.max_object_scale,
            size=(len(object_code_list),),
        )
    else:
        object_scales = np.ones((len(object_code_list),)) * args.object_scale

    object_scale_groups = [
        object_scales[i : i + args.n_objects_per_batch]
        for i in range(0, len(object_scales), args.n_objects_per_batch)
    ]

    print(f"First 10 in object_scales: {object_scales[:10]}")

    process_args = []
    for id, object_code_group in enumerate(object_code_groups):
        process_args.append(
            (args, object_code_group, id + 1, gpu_list, object_scale_groups[id])
        )

    if args.use_multiprocess:
        with multiprocessing.Pool(len(gpu_list)) as p:
            it = tqdm(
                p.imap(generate, process_args),
                total=len(process_args),
                desc="generating",
                maxinterval=1000,
            )
            list(it)
    else:
        for process_arg in tqdm(process_args, desc="generating", maxinterval=1000):
            generate(process_arg)


if __name__ == "__main__":
    args = GenerateHandConfigDictsArgumentParser().parse_args()
    main(args)<|MERGE_RESOLUTION|>--- conflicted
+++ resolved
@@ -203,8 +203,6 @@
         .cpu()
         .reshape(num_objects, num_grasps_per_object, -1)
     )
-
-<<<<<<< HEAD
     hand_pose_start = (
         hand_pose_start.detach().cpu().reshape(num_objects, num_grasps_per_object, -1)
     )
@@ -214,10 +212,6 @@
     )
 
     for ii, object_code in enumerate(object_code_list):
-        energy_dict = {}
-=======
-    for _, object_code in enumerate(object_code_list):
->>>>>>> dda03e17
 
         trans, rot, joint_angles = pose_to_hand_config(hand_pose=hand_pose[ii])
 
