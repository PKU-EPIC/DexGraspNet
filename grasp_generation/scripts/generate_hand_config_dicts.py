"""
Last modified date: 2023.02.23
Author: Jialiang Zhang, Ruicheng Wang
Description: generate grasps in large-scale, use multiple graphics cards, no logging
"""

import os
import sys

sys.path.append(os.path.realpath("."))

import multiprocessing
import numpy as np
import torch
from tqdm import tqdm
import math
import random

from utils.hand_model import HandModel
from utils.object_model import ObjectModel
from utils.initializations import initialize_convex_hull
from utils.energy import cal_energy, ENERGY_NAMES, ENERGY_NAME_TO_SHORTHAND_DICT
from utils.optimizer import Annealing
from utils.hand_model_type import handmodeltype_to_joint_names, HandModelType
from utils.pose_conversion import pose_to_hand_config
from utils.seed import set_seed
from utils.parse_object_code_and_scale import object_code_and_scale_to_str

from torch.multiprocessing import set_start_method
from typing import Tuple, List, Optional, Dict, Any
import trimesh
import plotly.graph_objects as go
import wandb
from datetime import datetime
from tap import Tap
import pathlib

try:
    set_start_method("spawn")
except RuntimeError:
    pass


os.environ["KMP_DUPLICATE_LIB_OK"] = "True"
np.seterr(all="raise")


class GenerateHandConfigDictsArgumentParser(Tap):
    # experiment settings
    hand_model_type: HandModelType = HandModelType.ALLEGRO_HAND
    meshdata_root_path: pathlib.Path = pathlib.Path("../data/meshdata_trial")
    output_hand_config_dicts_path: pathlib.Path = pathlib.Path(
        "../data/hand_config_dicts"
    )
    object_scale: float = 0.1
    seed: int = 1
    batch_size_each_object: int = 500
    n_objects_per_batch: int = (
        2  # Runs batch_size_each_object * n_objects_per_batch grasps per GPU
    )
    n_iter: int = 4000
    use_multiprocess: bool = False

    # Logging
    use_wandb: bool = False
    wandb_name: str = ""
    wandb_entity: str = "tylerlum"
    wandb_project: str = "DexGraspNet_v1"
    wandb_visualization_freq: Optional[int] = 50

    # hyper parameters
    switch_possibility: float = 0.5
    mu: float = 0.98
    step_size: float = 0.005
    stepsize_period: int = 50
    starting_temperature: float = 18
    annealing_period: int = 30
    temperature_decay: float = 0.95
    n_contacts_per_finger: int = 1
    w_fc: float = 1.0
    w_dis: float = 100.0
    w_pen: float = 300.0
    w_spen: float = 100.0
    w_joints: float = 1.0
    w_ff: float = 3.0
    w_fp: float = 0.0
    use_penetration_energy: bool = False
    penetration_iters_frac: float = (
        0.7  # Fraction of iterations to perform penetration energy calculation
    )
    object_num_samples_for_penetration_energy: int = 2000

    # initialization settings
    jitter_strength: float = 0.1
    distance_lower: float = 0.2
    distance_upper: float = 0.3
    theta_lower: float = -math.pi / 6
    theta_upper: float = math.pi / 6

    # energy thresholds
    thres_fc: float = 0.3
    thres_dis: float = 0.005
    thres_pen: float = 0.001

    # verbose (grasps throughout)
    store_grasps_mid_optimization_freq: Optional[int] = 50
    store_grasps_mid_optimization_iters: Optional[List[int]] = None


def create_visualization_figure(
    hand_model: HandModel,
    object_model: ObjectModel,
    idx_to_visualize: int,
) -> Tuple[go.Figure, str]:
    fig_title = f"hand_object_visualization_{idx_to_visualize}"
    fig = go.Figure(
        layout=go.Layout(
            scene=dict(
                xaxis=dict(title="X"),
                yaxis=dict(title="Y"),
                zaxis=dict(title="Z"),
                aspectmode="data",
            ),
            showlegend=True,
            title=fig_title,
        )
    )
    plots = [
        *hand_model.get_plotly_data(
            i=idx_to_visualize,
            opacity=1.0,
            with_contact_points=True,
            with_contact_candidates=True,
        ),
        *object_model.get_plotly_data(i=idx_to_visualize, opacity=0.5),
    ]
    for plot in plots:
        fig.add_trace(plot)
    return fig, fig_title


def get_energy_term_log_dict(
    unweighted_energy_matrix: torch.Tensor,
    weighted_energy_matrix: torch.Tensor,
    idx_to_visualize: int,
) -> Dict[str, Any]:
    log_dict = {}
    for i, energy_name in enumerate(ENERGY_NAMES):
        shorthand = ENERGY_NAME_TO_SHORTHAND_DICT[energy_name]
        uw_shorthand = f"unweighted_{shorthand}"
        log_dict.update(
            {
                uw_shorthand: unweighted_energy_matrix[:, i].mean().item(),
                shorthand: weighted_energy_matrix[:, i].mean().item(),
                f"{uw_shorthand}_{idx_to_visualize}": unweighted_energy_matrix[
                    idx_to_visualize, i
                ].item(),
                f"{shorthand}_{idx_to_visualize}": weighted_energy_matrix[
                    idx_to_visualize, i
                ].item(),
            }
        )
    return log_dict


def save_hand_config_dicts(
    hand_model: HandModel,
    object_model: ObjectModel,
    object_code_list: List[str],
    object_scale: float,
    hand_pose_start: torch.Tensor,
    energy: torch.Tensor,
    unweighted_energy_matrix: torch.Tensor,
    output_folder_path: pathlib.Path,
) -> None:
    """
    Save results to output_folder_path
        * <output_folder_path>/<object_code>_<object_scale>.npy

    TODO: update docstring.
    """
    num_objects, num_grasps_per_object = object_model.object_scale_tensor.shape
    assert len(object_code_list) == num_objects
    assert hand_pose_start.shape[0] == num_objects * num_grasps_per_object
    assert (object_model.object_scale_tensor == object_scale).all()

    for _, object_code in enumerate(object_code_list):
<<<<<<< HEAD
        energy_dict = {}

=======
>>>>>>> 6fa7f186
        trans, rot, joint_angles = pose_to_hand_config(
            hand_pose=hand_model.hand_pose.detach().cpu(),
        )
        trans_start, rot_start, joint_angles_start = pose_to_hand_config(
            hand_pose=hand_pose_start.detach().cpu(),
        )

        energy_dict = {}
        for k, energy_name in enumerate(ENERGY_NAMES):
            energy_dict[energy_name] = (
                unweighted_energy_matrix[:, k].detach().cpu().numpy()
            )

        object_code_and_scale_str = object_code_and_scale_to_str(
            object_code, object_scale
        )

        hand_config_dict = {
            "trans": trans,
            "rot": rot,
            "joint_angles": joint_angles,
            "trans_start": trans_start,
            "rot_start": rot_start,
            "joint_angles_start": joint_angles_start,
            **energy_dict,
        }

        np.save(
            output_folder_path / f"{object_code_and_scale_str}.npy",
            hand_config_dict,
            allow_pickle=True,
        )


def generate(
    args_tuple: Tuple[GenerateHandConfigDictsArgumentParser, List[str], int, List[str]]
) -> None:
    args, object_code_list, id, gpu_list = args_tuple

    # Log to wandb
    time_str = datetime.now().strftime("%Y-%m-%d_%H-%M-%S")
    name = f"{args.wandb_name}_{time_str}" if len(args.wandb_name) > 0 else time_str
    if args.use_wandb:
        wandb.init(
            entity=args.wandb_entity,
            project=args.wandb_project,
            name=name,
            config=args,
        )

    set_seed(args.seed)

    # prepare models
    if args.use_multiprocess:
        worker = multiprocessing.current_process()._identity[0]
        os.environ["CUDA_VISIBLE_DEVICES"] = gpu_list[worker - 1]
    else:
        os.environ["CUDA_VISIBLE_DEVICES"] = "0"
    device = torch.device("cuda")

    hand_model = HandModel(
        hand_model_type=args.hand_model_type,
        device=device,
    )

    object_model = ObjectModel(
        meshdata_root_path=str(args.meshdata_root_path),
        batch_size_each=args.batch_size_each_object,
        scale=args.object_scale,
        num_samples=args.object_num_samples_for_penetration_energy,
        device=device,
    )
    object_model.initialize(object_code_list)

    initialize_convex_hull(
        hand_model=hand_model,
        object_model=object_model,
        distance_lower=args.distance_lower,
        distance_upper=args.distance_upper,
        theta_lower=args.theta_lower,
        theta_upper=args.theta_upper,
        hand_model_type=args.hand_model_type,
        jitter_strength=args.jitter_strength,
        n_contacts_per_finger=args.n_contacts_per_finger,
    )

    hand_pose_start = hand_model.hand_pose.detach()

    optim_config = {
        "switch_possibility": args.switch_possibility,
        "starting_temperature": args.starting_temperature,
        "temperature_decay": args.temperature_decay,
        "annealing_period": args.annealing_period,
        "step_size": args.step_size,
        "stepsize_period": args.stepsize_period,
        "n_contacts_per_finger": args.n_contacts_per_finger,
        "mu": args.mu,
        "device": device,
    }
    optimizer = Annealing(hand_model, **optim_config)

    # optimize
    energy_name_to_weight_dict = {
        "Force Closure": args.w_fc,
        "Hand Contact Point to Object Distance": args.w_dis,
        "Hand Object Penetration": args.w_pen,
        "Hand Self Penetration": args.w_spen,
        "Joint Limits Violation": args.w_joints,
        "Finger Finger Distance": args.w_ff,
        "Finger Palm Distance": args.w_fp,
    }

    energy, unweighted_energy_matrix, weighted_energy_matrix = cal_energy(
        hand_model,
        object_model,
        energy_name_to_weight_dict=energy_name_to_weight_dict,
        use_penetration_energy=args.use_penetration_energy,
    )

    energy.sum().backward(retain_graph=True)

    idx_to_visualize = 0
    step_first_compute_penetration_energy = int(
        args.n_iter * args.penetration_iters_frac
    )
    pbar = tqdm(range(args.n_iter), desc="optimizing", dynamic_ncols=True)
    for step in pbar:
        wandb_log_dict = {}
        wandb_log_dict["optimization_step"] = step

        use_penetration_energy = (
            args.use_penetration_energy
            and step >= step_first_compute_penetration_energy
        )

        # When we start using penetration energy, we must recompute the current energy with penetration energy
        # Else the current energy will appear artificially better than all new energies
        # So optimizer will stop accepting new energies
        if step == step_first_compute_penetration_energy:
            if args.use_penetration_energy:
                assert (
                    use_penetration_energy
                ), f"On step {step}, use_penetration_energy is {use_penetration_energy} but should be True"
            (
                updated_energy,
                updated_unweighted_energy_matrix,
                updated_weighted_energy_matrix,
            ) = cal_energy(
                hand_model,
                object_model,
                energy_name_to_weight_dict=energy_name_to_weight_dict,
                use_penetration_energy=use_penetration_energy,
            )
            energy[:] = updated_energy
            unweighted_energy_matrix[:] = updated_unweighted_energy_matrix
            weighted_energy_matrix[:] = updated_weighted_energy_matrix

        s = optimizer.try_step()

        optimizer.zero_grad()

        (
            new_energy,
            new_unweighted_energy_matrix,
            new_weighted_energy_matrix,
        ) = cal_energy(
            hand_model,
            object_model,
            energy_name_to_weight_dict=energy_name_to_weight_dict,
            use_penetration_energy=use_penetration_energy,
        )
        new_energy.sum().backward(retain_graph=True)

        with torch.no_grad():
            accept, temperature = optimizer.accept_step(energy, new_energy)

            energy[accept] = new_energy[accept]
            unweighted_energy_matrix[accept] = new_unweighted_energy_matrix[accept]
            weighted_energy_matrix[accept] = new_weighted_energy_matrix[accept]

        # Store grasps mid optimization
        if (
            args.store_grasps_mid_optimization_freq is not None
            and step % args.store_grasps_mid_optimization_freq == 0
        ) or (
            args.store_grasps_mid_optimization_iters is not None
            and step in args.store_grasps_mid_optimization_iters
        ):
            new_output_folder = (
                pathlib.Path(f"{args.output_hand_config_dicts_path}")
                / "mid_optimization"
                / str(step)
            )
            new_output_folder.mkdir(parents=True, exist_ok=True)
            save_hand_config_dicts(
                hand_model=hand_model,
                object_model=object_model,
                object_code_list=object_code_list,
                object_scale=args.object_scale,
                hand_pose_start=hand_pose_start,
                energy=energy,
                unweighted_energy_matrix=unweighted_energy_matrix,
                output_folder_path=new_output_folder,
            )

        # Log
        wandb_log_dict.update(
            {
                "accept": accept.sum().item(),
                "temperature": temperature.item(),
                "energy": energy.mean().item(),
                f"accept_{idx_to_visualize}": accept[idx_to_visualize].item(),
                f"energy_{idx_to_visualize}": energy[idx_to_visualize].item(),
            }
        )
        wandb_log_dict.update(
            get_energy_term_log_dict(
                unweighted_energy_matrix=unweighted_energy_matrix,
                weighted_energy_matrix=weighted_energy_matrix,
                idx_to_visualize=idx_to_visualize,
            )
        )

        # Visualize
        if (
            args.wandb_visualization_freq is not None
            and step % args.wandb_visualization_freq == 0
        ):
            fig, fig_title = create_visualization_figure(
                hand_model=hand_model,
                object_model=object_model,
                idx_to_visualize=idx_to_visualize,
            )
            wandb_log_dict[fig_title] = fig

        if args.use_wandb:
            wandb.log(wandb_log_dict)

        pbar.set_description(f"optimizing, mean energy: {energy.mean().item():.4f}")

    save_hand_config_dicts(
        hand_model=hand_model,
        object_model=object_model,
        object_code_list=object_code_list,
        object_scale=args.object_scale,
        hand_pose_start=hand_pose_start,
        energy=energy,
        unweighted_energy_matrix=unweighted_energy_matrix,
        output_folder_path=args.output_hand_config_dicts_path,
    )


def main(args: GenerateHandConfigDictsArgumentParser) -> None:
    print("=" * 80)
    print(f"args = {args}")
    print("=" * 80 + "\n")

    gpu_list = os.environ["CUDA_VISIBLE_DEVICES"].split(",")
    print(f"gpu_list: {gpu_list}")

    # check whether arguments are valid and process arguments
    set_seed(args.seed)
    args.output_hand_config_dicts_path.mkdir(parents=True, exist_ok=True)

    if not args.meshdata_root_path.exists():
        raise ValueError(f"meshdata_root_path {args.meshdata_root_path} doesn't exist")

    object_code_list = [path.name for path in args.meshdata_root_path.iterdir()]
    print(f"First 10 in object_code_list_all: {object_code_list[:10]}")
    print(f"len(object_code_list): {len(object_code_list)}")

    # generate
    set_seed(args.seed)
    random.shuffle(object_code_list)
    object_code_groups = [
        object_code_list[i : i + args.n_objects_per_batch]
        for i in range(0, len(object_code_list), args.n_objects_per_batch)
    ]

    process_args = []
    for id, object_code_group in enumerate(object_code_groups):
        process_args.append((args, object_code_group, id + 1, gpu_list))

    if args.use_multiprocess:
        with multiprocessing.Pool(len(gpu_list)) as p:
            it = tqdm(
                p.imap(generate, process_args),
                total=len(process_args),
                desc="generating",
                maxinterval=1000,
            )
            list(it)
    else:
        for process_arg in tqdm(process_args, desc="generating", maxinterval=1000):
            generate(process_arg)


if __name__ == "__main__":
    args = GenerateHandConfigDictsArgumentParser().parse_args()
    main(args)<|MERGE_RESOLUTION|>--- conflicted
+++ resolved
@@ -185,11 +185,7 @@
     assert (object_model.object_scale_tensor == object_scale).all()
 
     for _, object_code in enumerate(object_code_list):
-<<<<<<< HEAD
-        energy_dict = {}
-
-=======
->>>>>>> 6fa7f186
+
         trans, rot, joint_angles = pose_to_hand_config(
             hand_pose=hand_model.hand_pose.detach().cpu(),
         )
