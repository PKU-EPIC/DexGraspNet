import numpy as np
import pathlib
from tap import Tap
from collections import defaultdict



class MergeConfigDictsArgumentsParser(Tap):
    input_config_dicts_path: pathlib.Path = pathlib.Path(
        "../data/unmerged_config_dicts"
    )
    output_config_dicts_path: pathlib.Path = pathlib.Path("../data/config_dicts")


def main(args: MergeConfigDictsArgumentsParser) -> None:
    # Create dir
    args.output_config_dicts_path.mkdir()

    # Get list of all filenames
    config_dict_filepaths = [
        path for path in list(args.input_config_dicts_path.rglob("*.npy"))
    ]
    filenames = list(set([path.name for path in config_dict_filepaths]))

    for filename in filenames:
        filepaths_with_filename = [
            path for path in config_dict_filepaths if path.name == filename
        ]
        print(f"Found {len(filepaths_with_filename)} files with filename {filename}")

        # Append all
        num_grasps = 0
<<<<<<< HEAD
        combined_grasp_config_dict = None
        for filepath in filepaths_with_filename:
            if combined_grasp_config_dict is None:
                combined_grasp_config_dict = np.load(filepath, allow_pickle=True).item()
                num_grasps += combined_grasp_config_dict["trans"].shape[0]
            else:
                grasp_config_dict = np.load(filepath, allow_pickle=True).item()
                num_grasps += grasp_config_dict["trans"].shape[0]
                for key in combined_grasp_config_dict.keys():
                    combined_grasp_config_dict[key] = np.concatenate(
                        [
                            combined_grasp_config_dict[key],
                            grasp_config_dict[key],
                        ],
                        axis=0,
                    )

        # Shape checks.
        for key in combined_grasp_config_dict.keys():
            assert combined_grasp_config_dict[key].shape[0] == num_grasps
=======
        combined_grasp_config_dict = defaultdict(list)
        for filepath in filepaths_with_filename:
            grasp_config_dict = np.load(filepath, allow_pickle=True).item()
            num_grasps += grasp_config_dict["trans"].shape[0]

            for key, value in grasp_config_dict.items():
                combined_grasp_config_dict[key].append(value)
        combined_grasp_config_dict = dict(combined_grasp_config_dict)

        # Merge
        for key, value in combined_grasp_config_dict.items():
            combined_grasp_config_dict[key] = np.concatenate(value, axis=0)

        # Shape checks.
        for key, value in combined_grasp_config_dict.items():
            assert value.shape[0] == num_grasps, f"{key}: {value.shape}, {num_grasps}"
>>>>>>> 6fa7f186

        new_filepath = args.output_config_dicts_path / filename
        print(f"Saving {num_grasps} grasps to {new_filepath}")
        print()
        np.save(new_filepath, combined_grasp_config_dict, allow_pickle=True)


if __name__ == "__main__":
    args = MergeConfigDictsArgumentsParser().parse_args()
    main(args)<|MERGE_RESOLUTION|>--- conflicted
+++ resolved
@@ -30,7 +30,6 @@
 
         # Append all
         num_grasps = 0
-<<<<<<< HEAD
         combined_grasp_config_dict = None
         for filepath in filepaths_with_filename:
             if combined_grasp_config_dict is None:
@@ -51,24 +50,6 @@
         # Shape checks.
         for key in combined_grasp_config_dict.keys():
             assert combined_grasp_config_dict[key].shape[0] == num_grasps
-=======
-        combined_grasp_config_dict = defaultdict(list)
-        for filepath in filepaths_with_filename:
-            grasp_config_dict = np.load(filepath, allow_pickle=True).item()
-            num_grasps += grasp_config_dict["trans"].shape[0]
-
-            for key, value in grasp_config_dict.items():
-                combined_grasp_config_dict[key].append(value)
-        combined_grasp_config_dict = dict(combined_grasp_config_dict)
-
-        # Merge
-        for key, value in combined_grasp_config_dict.items():
-            combined_grasp_config_dict[key] = np.concatenate(value, axis=0)
-
-        # Shape checks.
-        for key, value in combined_grasp_config_dict.items():
-            assert value.shape[0] == num_grasps, f"{key}: {value.shape}, {num_grasps}"
->>>>>>> 6fa7f186
 
         new_filepath = args.output_config_dicts_path / filename
         print(f"Saving {num_grasps} grasps to {new_filepath}")
