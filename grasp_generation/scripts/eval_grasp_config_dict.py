--- conflicted
+++ resolved
@@ -55,11 +55,8 @@
     start_with_step_mode: bool = False
     use_gui: bool = False
     penetration_threshold: Optional[float] = None
-<<<<<<< HEAD
     record_indices: List[int] = [1, 2]
-=======
     optimized: bool = False
->>>>>>> 83fd59a2
 
 
 def compute_joint_angle_targets(
